import psycopg2

try:
    conn = psycopg2.connect(
        host="eygardatabase-instance.cj480emqyx9y.me-central-1.rds.amazonaws.com",
<<<<<<< HEAD
        dbname="dev_eygar_listing_property",
=======
        dbname="dev_eygar_auth_profile",
>>>>>>> ca6e66c0
        user="postgres",
        password="UV7bDpcLAaazRFsqVf16"
    )
    print("Connected successfully")
except Exception as error:
    print(error)<|MERGE_RESOLUTION|>--- conflicted
+++ resolved
@@ -3,11 +3,7 @@
 try:
     conn = psycopg2.connect(
         host="eygardatabase-instance.cj480emqyx9y.me-central-1.rds.amazonaws.com",
-<<<<<<< HEAD
-        dbname="dev_eygar_listing_property",
-=======
         dbname="dev_eygar_auth_profile",
->>>>>>> ca6e66c0
         user="postgres",
         password="UV7bDpcLAaazRFsqVf16"
     )
